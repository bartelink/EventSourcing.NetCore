--- conflicted
+++ resolved
@@ -11,7 +11,7 @@
     {
         public AllAccountsSummaryViewProjection()
         {
-            ProjectEventToSingleRecord<NewAccountCreated>(Persist);
+            ProjectEventToSingleRecord<NewAccountCreated>(Persist);    
             ProjectEventToSingleRecord<NewInflowRecorded>(Persist);
             ProjectEventToSingleRecord<NewOutflowRecorded>(Persist);
         }
@@ -20,11 +20,7 @@
         {
             view.ApplyEvent(@event);
         }
-<<<<<<< HEAD
         
-        ViewProjection<AllAccountsSummaryView, Guid> ProjectEventToSingleRecord<TEvent>(Action<AllAccountsSummaryView, TEvent> handler) where TEvent : class
-=======
-
         private void Persist(AllAccountsSummaryView view, NewInflowRecorded @event)
         {
             view.ApplyEvent(@event);
@@ -35,8 +31,7 @@
             view.ApplyEvent(@event);
         }
 
-        ViewProjection<AllAccountsSummaryView> ProjectEventToSingleRecord<TEvent>(Action<AllAccountsSummaryView, TEvent> handler) where TEvent : class
->>>>>>> bb0ad8b6
+        ViewProjection<AllAccountsSummaryView, Guid> ProjectEventToSingleRecord<TEvent>(Action<AllAccountsSummaryView, TEvent> handler) where TEvent : class
         {
             return ProjectEvent((documentSession, ev) => FindIdOfRecord(documentSession) ?? Guid.NewGuid(), handler);
         }
